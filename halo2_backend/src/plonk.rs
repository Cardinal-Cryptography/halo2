--- conflicted
+++ resolved
@@ -12,12 +12,7 @@
     Polynomial,
 };
 use crate::transcript::{ChallengeScalar, EncodedChallenge, Transcript};
-<<<<<<< HEAD
-use evaluation::Evaluator;
-=======
 pub(crate) use evaluation::Evaluator;
-use halo2_common::plonk::{Circuit, ConstraintSystem, PinnedConstraintSystem};
->>>>>>> d6f70203
 use halo2_common::SerdeFormat;
 
 use std::io;
@@ -45,27 +40,15 @@
     fixed_commitments: Vec<C>,
     /// Permutation verifying key
     permutation: permutation::VerifyingKey<C>,
-<<<<<<< HEAD
+    /// Constraint system
     cs: ConstraintSystemBack<C::Scalar>,
-=======
-    /// Constraint system
-    cs: ConstraintSystem<C::Scalar>,
->>>>>>> d6f70203
     /// Cached maximum degree of `cs` (which doesn't change after construction).
     cs_degree: usize,
     /// The representative of this `VerifyingKey` in transcripts.
     transcript_repr: C::Scalar,
-<<<<<<< HEAD
     /// Legacy field that indicates wether the circuit was compiled with compressed selectors or
     /// not using the legacy API.
     pub compress_selectors: Option<bool>,
-=======
-    /// Selectors
-    selectors: Vec<Vec<bool>>,
-    // TODO: Use setter/getter https://github.com/privacy-scaling-explorations/halo2/issues/259
-    /// Whether selector compression is turned on or not.
-    pub compress_selectors: bool,
->>>>>>> d6f70203
 }
 
 // Current version of the VK
